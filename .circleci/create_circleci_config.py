# coding=utf-8
# Copyright 2022 The HuggingFace Inc. team.
#
# Licensed under the Apache License, Version 2.0 (the "License");
# you may not use this file except in compliance with the License.
# You may obtain a copy of the License at
#
#     http://www.apache.org/licenses/LICENSE-2.0
#
# Unless required by applicable law or agreed to in writing, software
# distributed under the License is distributed on an "AS IS" BASIS,
# WITHOUT WARRANTIES OR CONDITIONS OF ANY KIND, either express or implied.
# See the License for the specific language governing permissions and
# limitations under the License.

import argparse
import copy
import os
import random
from dataclasses import dataclass
from typing import Any, Dict, List, Optional

import yaml


COMMON_ENV_VARIABLES = {
    "OMP_NUM_THREADS": 1,
    "TRANSFORMERS_IS_CI": True,
    "PYTEST_TIMEOUT": 120,
    "RUN_PIPELINE_TESTS": False,
    "RUN_PT_TF_CROSS_TESTS": False,
    "RUN_PT_FLAX_CROSS_TESTS": False,
}
# Disable the use of {"s": None} as the output is way too long, causing the navigation on CircleCI impractical
COMMON_PYTEST_OPTIONS = {"max-worker-restart": 0, "dist": "loadfile", "v": None}
DEFAULT_DOCKER_IMAGE = [{"image": "cimg/python:3.8.12"}]


class EmptyJob:
    job_name = "empty"

    def to_dict(self):
        return {
            "working_directory": "~/transformers",
            "docker": copy.deepcopy(DEFAULT_DOCKER_IMAGE),
            "steps":["checkout"],
        }


@dataclass
class CircleCIJob:
    name: str
    additional_env: Dict[str, Any] = None
    cache_name: str = None
    cache_version: str = "0.8.2"
    docker_image: List[Dict[str, str]] = None
    install_steps: List[str] = None
    marker: Optional[str] = None
    parallelism: Optional[int] = 1
    pytest_num_workers: int = 12
    pytest_options: Dict[str, Any] = None
    resource_class: Optional[str] = "2xlarge"
    tests_to_run: Optional[List[str]] = None
    working_directory: str = "~/transformers"
    # This should be only used for doctest job!
    command_timeout: Optional[int] = None

    def __post_init__(self):
        # Deal with defaults for mutable attributes.
        if self.additional_env is None:
            self.additional_env = {}
        if self.cache_name is None:
            self.cache_name = self.name
        if self.docker_image is None:
            # Let's avoid changing the default list and make a copy.
            self.docker_image = copy.deepcopy(DEFAULT_DOCKER_IMAGE)
        if self.install_steps is None:
            self.install_steps = []
        if self.pytest_options is None:
            self.pytest_options = {}
        if isinstance(self.tests_to_run, str):
            self.tests_to_run = [self.tests_to_run]
        if self.parallelism is None:
            self.parallelism = 1

    def to_dict(self):
        env = COMMON_ENV_VARIABLES.copy()
        env.update(self.additional_env)

        cache_branch_prefix = os.environ.get("CIRCLE_BRANCH", "pull")
        if cache_branch_prefix != "main":
            cache_branch_prefix = "pull"

        job = {
            "working_directory": self.working_directory,
            "docker": self.docker_image,
            "environment": env,
        }
        if self.resource_class is not None:
            job["resource_class"] = self.resource_class
        if self.parallelism is not None:
            job["parallelism"] = self.parallelism
        steps = [
            "checkout",
            {"attach_workspace": {"at": "~/transformers/test_preparation"}},
        ]
        steps.extend([{"run": l} for l in self.install_steps])
        steps.append({"run": {"name": "Show installed libraries and their versions", "command": "pip freeze | tee installed.txt"}})
        steps.append({"store_artifacts": {"path": "~/transformers/installed.txt"}})

        all_options = {**COMMON_PYTEST_OPTIONS, **self.pytest_options}
        pytest_flags = [f"--{key}={value}" if (value is not None or key in ["doctest-modules"]) else f"-{key}" for key, value in all_options.items()]
        pytest_flags.append(
            f"--make-reports={self.name}" if "examples" in self.name else f"--make-reports=tests_{self.name}"
        )

        steps.append({"run": {"name": "Create `test-results` directory", "command": "mkdir test-results"}})

        test_command = ""
        if self.command_timeout:
            test_command = f"timeout {self.command_timeout} "
<<<<<<< HEAD
        test_command += f"python3 -m pytest -rs --junitxml=test-results/junit.xml -n {self.pytest_num_workers} " + " ".join(pytest_flags)
=======
        test_command += f"python -m pytest -rs --junitxml=test-results/junit.xml -n {self.pytest_num_workers} " + " ".join(pytest_flags)
>>>>>>> 20081c74

        if self.parallelism == 1:
            if self.tests_to_run is None:
                test_command += " << pipeline.parameters.tests_to_run >>"
            else:
                test_command += " " + " ".join(self.tests_to_run)
        else:
            # We need explicit list instead of `pipeline.parameters.tests_to_run` (only available at job runtime)
            tests = self.tests_to_run
            if tests is None:
                folder = os.environ["test_preparation_dir"]
                test_file = os.path.join(folder, "filtered_test_list.txt")
                if os.path.exists(test_file):
                    with open(test_file) as f:
                        tests = f.read().split(" ")

            # expand the test list
            if tests == ["tests"]:
                tests = [os.path.join("tests", x) for x in os.listdir("tests")]
            expanded_tests = []
            for test in tests:
                if test.endswith(".py"):
                    expanded_tests.append(test)
                elif test == "tests/models":
                    expanded_tests.extend([os.path.join(test, x) for x in os.listdir(test)])
                elif test == "tests/pipelines":
                    expanded_tests.extend([os.path.join(test, x) for x in os.listdir(test)])
                else:
                    expanded_tests.append(test)
            # Avoid long tests always being collected together
            random.shuffle(expanded_tests)
            tests = " ".join(expanded_tests)

            # Each executor to run ~10 tests
            n_executors = max(len(tests) // 10, 1)
            # Avoid empty test list on some executor(s) or launching too many executors
            if n_executors > self.parallelism:
                n_executors = self.parallelism
            job["parallelism"] = n_executors

            # Need to be newline separated for the command `circleci tests split` below
            command = f'echo {tests} | tr " " "\\n" >> tests.txt'
            steps.append({"run": {"name": "Get tests", "command": command}})

            command = 'TESTS=$(circleci tests split tests.txt) && echo $TESTS > splitted_tests.txt'
            steps.append({"run": {"name": "Split tests", "command": command}})

            steps.append({"store_artifacts": {"path": "~/transformers/tests.txt"}})
            steps.append({"store_artifacts": {"path": "~/transformers/splitted_tests.txt"}})

            test_command = ""
            if self.timeout:
                test_command = f"timeout {self.timeout} "
<<<<<<< HEAD
            test_command += f"python3 -m pytest -rs -n {self.pytest_num_workers} " + " ".join(pytest_flags)
=======
            test_command += f"python -m pytest -rs -n {self.pytest_num_workers} " + " ".join(pytest_flags)
>>>>>>> 20081c74
            test_command += " $(cat splitted_tests.txt)"
        if self.marker is not None:
            test_command += f" -m {self.marker}"

        if self.name == "pr_documentation_tests":
            # can't use ` | tee tee tests_output.txt` as usual
            test_command += " > tests_output.txt"
            # Save the return code, so we can check if it is timeout in the next step.
            test_command += '; touch "$?".txt'
            # Never fail the test step for the doctest job. We will check the results in the next step, and fail that
            # step instead if the actual test failures are found. This is to avoid the timeout being reported as test
            # failure.
            test_command = f"({test_command}) || true"
        else:
            test_command = f"({test_command} | tee tests_output.txt) || true"
        steps.append({"run": {"name": "Run tests", "command": test_command}})

        # Deal with errors
        check_test_command = f'if [ -s reports/{self.job_name}/errors.txt ]; '
        check_test_command += 'then echo "Some tests errored out!"; echo ""; '
        check_test_command += f'cat reports/{self.job_name}/errors.txt; '
        check_test_command += 'echo ""; echo ""; '

        py_command = f'import os; fp = open("reports/{self.job_name}/summary_short.txt"); failed = os.linesep.join([x for x in fp.read().split(os.linesep) if x.startswith("ERROR ")]); fp.close(); fp = open("summary_short.txt", "w"); fp.write(failed); fp.close()'
        check_test_command += f"$(python3 -c '{py_command}'); "
        check_test_command += 'cat summary_short.txt; echo ""; exit -1; '

        # Deeal with failed tests
        check_test_command += f'elif [ -s reports/{self.job_name}/failures_short.txt ]; '
        check_test_command += 'then echo "Some tests failed!"; echo ""; '
        check_test_command += f'cat reports/{self.job_name}/failures_short.txt; '
        check_test_command += 'echo ""; echo ""; '

        py_command = f'import os; fp = open("reports/{self.job_name}/summary_short.txt"); failed = os.linesep.join([x for x in fp.read().split(os.linesep) if x.startswith("FAILED ")]); fp.close(); fp = open("summary_short.txt", "w"); fp.write(failed); fp.close()'
        check_test_command += f"$(python3 -c '{py_command}'); "
        check_test_command += 'cat summary_short.txt; echo ""; exit -1; '

        check_test_command += f'elif [ -s reports/{self.job_name}/stats.txt ]; then echo "All tests pass!"; '

        # return code `124` means the previous (pytest run) step is timeout
        if self.name == "pr_documentation_tests":
            check_test_command += 'elif [ -f 124.txt ]; then echo "doctest timeout!"; '

        check_test_command += 'else echo "other fatal error"; echo ""; exit -1; fi;'

        steps.append({"run": {"name": "Check test results", "command": check_test_command}})

        steps.append({"store_test_results": {"path": "test-results"}})

        steps.append({"store_artifacts": {"path": "~/transformers/tests_output.txt"}})
        steps.append({"store_artifacts": {"path": "~/transformers/reports"}})

        job["steps"] = steps
        return job

    @property
    def job_name(self):
        return self.name if "examples" in self.name else f"tests_{self.name}"


# JOBS
torch_and_tf_job = CircleCIJob(
    "torch_and_tf",
    docker_image=[{"image":"huggingface/transformers-torch-tf-light"}],
    install_steps=["uv venv", "uv pip install -e ."],
    additional_env={"RUN_PT_TF_CROSS_TESTS": True},
<<<<<<< HEAD
=======
    install_steps=[
        "sudo apt-get -y update && sudo apt-get install -y libsndfile1-dev espeak-ng git-lfs cmake",
        "git lfs install",
        "pip install --upgrade --upgrade-strategy eager pip",
        "pip install -U --upgrade-strategy eager .[sklearn,tf-cpu,torch,testing,sentencepiece,torch-speech,vision]",
        "pip install -U --upgrade-strategy eager tensorflow_probability",
        # Without --no-deps we can't pin dependency versions in the future
        "pip install -U --upgrade-strategy eager --no-deps -e git+https://github.com/huggingface/accelerate@main#egg=accelerate",
        # TODO: remove this one after fixing the dependency issue(s) above
        "pip install -U --upgrade-strategy eager torch torchvision torchaudio --index-url https://download.pytorch.org/whl/cpu",
    ],
>>>>>>> 20081c74
    marker="is_pt_tf_cross_test",
    pytest_options={"rA": None, "durations": 0},
)


torch_and_flax_job = CircleCIJob(
    "torch_and_flax",
    additional_env={"RUN_PT_FLAX_CROSS_TESTS": True},
<<<<<<< HEAD
    docker_image=[{"image":"huggingface/transformers-torch-jax-light"}],
    install_steps=["uv venv", "uv pip install -e ."],
=======
    install_steps=[
        "sudo apt-get -y update && sudo apt-get install -y libsndfile1-dev espeak-ng",
        "pip install -U --upgrade-strategy eager --upgrade pip",
        "pip install -U --upgrade-strategy eager .[sklearn,flax,torch,testing,sentencepiece,torch-speech,vision]",
        # Without --no-deps we can't pin dependency versions in the future
        "pip install -U --upgrade-strategy eager --no-deps -e git+https://github.com/huggingface/accelerate@main#egg=accelerate",
    ],
>>>>>>> 20081c74
    marker="is_pt_flax_cross_test",
    pytest_options={"rA": None, "durations": 0},
)

torch_job = CircleCIJob(
    "torch",
<<<<<<< HEAD
    docker_image=[{"image": "huggingface/transformers-torch-light"}],
    install_steps=["uv venv", "uv pip install -e ."],
=======
    install_steps=[
        "sudo apt-get -y update && sudo apt-get install -y libsndfile1-dev espeak-ng time",
        "pip install --upgrade --upgrade-strategy eager pip",
        "pip install -U --upgrade-strategy eager .[sklearn,torch,testing,sentencepiece,torch-speech,vision,timm]",
        # Without --no-deps we can't pin dependency versions in the future
        "pip install -U --upgrade-strategy eager --no-deps -e git+https://github.com/huggingface/accelerate@main#egg=accelerate",
    ],
>>>>>>> 20081c74
    parallelism=1,
    pytest_num_workers=12,
)


tf_job = CircleCIJob(
    "tf",
    docker_image=[{"image":"huggingface/transformers-tf-light"}],
    install_steps=["uv venv", "uv pip install -e."],
    parallelism=1,
)


flax_job = CircleCIJob(
    "flax",
    docker_image=[{"image":"huggingface/transformers-jax-light"}],
    install_steps=["uv venv", "uv pip install -e ."],
    parallelism=1,
)


pipelines_torch_job = CircleCIJob(
    "pipelines_torch",
    additional_env={"RUN_PIPELINE_TESTS": True},
    docker_image=[{"image":"huggingface/transformers-torch-light"}],
    install_steps=["uv venv", "uv pip install -e ."],
    marker="is_pipeline_test",
    pytest_num_workers=12,
)


pipelines_tf_job = CircleCIJob(
    "pipelines_tf",
    additional_env={"RUN_PIPELINE_TESTS": True},
    docker_image=[{"image":"huggingface/transformers-tf-light"}],
    install_steps=["uv venv", "uv pip install -e ."],
    marker="is_pipeline_test",
)


custom_tokenizers_job = CircleCIJob(
    "custom_tokenizers",
    additional_env={"RUN_CUSTOM_TOKENIZERS": True},
    docker_image=[{"image": "huggingface/transformers-custom-tokenizers"}],
    install_steps=["uv venv","uv pip install -e ."],
    parallelism=None,
    resource_class=None,
    tests_to_run=[
        "./tests/models/bert_japanese/test_tokenization_bert_japanese.py",
        "./tests/models/openai/test_tokenization_openai.py",
        "./tests/models/clip/test_tokenization_clip.py",
    ],
)


examples_torch_job = CircleCIJob(
    "examples_torch",
    additional_env={"OMP_NUM_THREADS": 8},
    cache_name="torch_examples",
<<<<<<< HEAD
    docker_image=[{"image":"huggingface/transformers-torch-light"}],
    install_steps=["uv venv", "uv pip install -e ."],
=======
    install_steps=[
        "sudo apt-get -y update && sudo apt-get install -y libsndfile1-dev espeak-ng",
        "pip install --upgrade --upgrade-strategy eager pip",
        "pip install -U --upgrade-strategy eager .[sklearn,torch,sentencepiece,testing,torch-speech]",
        "pip install -U --upgrade-strategy eager -r examples/pytorch/_tests_requirements.txt",
        # Without --no-deps we can't pin dependency versions in the future
        "pip install -U --upgrade-strategy eager --no-deps -e git+https://github.com/huggingface/accelerate@main#egg=accelerate",
    ],
>>>>>>> 20081c74
    pytest_num_workers=1,
)


examples_tensorflow_job = CircleCIJob(
    "examples_tensorflow",
    cache_name="tensorflow_examples",
    docker_image=[{"image":"huggingface/transformers-tf-light"}],
    install_steps=["uv venv", "uv pip install -e ."],
)


hub_job = CircleCIJob(
    "hub",
    additional_env={"HUGGINGFACE_CO_STAGING": True},
    docker_image=[{"image":"huggingface/transformers-consistency"}], # TODO do we really need torch for that job? torch-light?  
    install_steps=[
        "uv venv", "uv pip install -e .",
        'git config --global user.email "ci@dummy.com"',
        'git config --global user.name "ci"',
    ],
    marker="is_staging_test",
    pytest_num_workers=1,
)


onnx_job = CircleCIJob(
    "onnx",
    docker_image=[{"image":"huggingface/transformers-torch-tf-light"}], # TODO do we really need torch for that job? torch-light?  
    install_steps=[
        "uv venv", "uv pip install -e .",
        "uv pip install --upgrade eager pip",
        "uv pip install .[torch,tf,testing,sentencepiece,onnxruntime,vision,rjieba]",
    ],
    pytest_options={"k onnx": None},
    pytest_num_workers=1,
)


exotic_models_job = CircleCIJob(
    "exotic_models",
<<<<<<< HEAD
    install_steps=["uv venv", "uv pip install -e ."],
    docker_image=[{"image":"huggingface/transformers-exotic-models"}],
=======
    install_steps=[
        "sudo apt-get -y update && sudo apt-get install -y libsndfile1-dev",
        "pip install --upgrade --upgrade-strategy eager pip",
        "pip install -U --upgrade-strategy eager .[torch,testing,vision]",
        "pip install -U --upgrade-strategy eager torchvision",
        "pip install -U --upgrade-strategy eager scipy",
        "pip install -U --upgrade-strategy eager 'git+https://github.com/facebookresearch/detectron2.git'",
        "sudo apt install tesseract-ocr",
        "pip install -U --upgrade-strategy eager pytesseract",
        "pip install --upgrade-strategy eager sentencepiece",
        "pip install -U --upgrade-strategy eager natten==0.15.1+torch210cpu -f https://shi-labs.com/natten/wheels",
        "pip install -U --upgrade-strategy eager python-Levenshtein",
        "pip install -U --upgrade-strategy eager opencv-python",
        "pip install -U --upgrade-strategy eager nltk",
        "pip uninstall -y torch torchvision torchaudio && pip install -U --upgrade-strategy eager 'torch<2.2.0' 'torchvision<0.17' 'torchaudio<2.2.0'"
    ],
>>>>>>> 20081c74
    tests_to_run=[
        "tests/models/*layoutlmv*",
        "tests/models/*nat",
        "tests/models/deta",
        "tests/models/udop",
        "tests/models/nougat",
    ],
    pytest_num_workers=1,
    pytest_options={"durations": 100},
)


repo_utils_job = CircleCIJob(
    "repo_utils",
    docker_image=[{"image":"huggingface/transformers-consistency"}], # TODO do we really need torch for that job? torch-light?  
    install_steps=["uv venv", "uv pip install -e ."],
    parallelism=None,
    pytest_num_workers=1,
    resource_class="large",
    tests_to_run="tests/repo_utils",
)


# We also include a `dummy.py` file in the files to be doc-tested to prevent edge case failure. Otherwise, the pytest
# hangs forever during test collection while showing `collecting 0 items / 21 errors`. (To see this, we have to remove
# the bash output redirection.)
py_command = 'from utils.tests_fetcher import get_doctest_files; to_test = get_doctest_files() + ["dummy.py"]; to_test = " ".join(to_test); print(to_test)'
py_command = f"$(python3 -c '{py_command}')"
command = f'echo "{py_command}" > pr_documentation_tests_temp.txt'
doc_test_job = CircleCIJob(
    "pr_documentation_tests",
    docker_image=[{"image":"huggingface/transformers-consistency"}], # TODO do we really need torch for that job? torch-light?  
    additional_env={"TRANSFORMERS_VERBOSITY": "error", "DATASETS_VERBOSITY": "error", "SKIP_CUDA_DOCTEST": "1"},
    install_steps=[
<<<<<<< HEAD
=======
        "sudo apt-get -y update && sudo apt-get install -y libsndfile1-dev espeak-ng time ffmpeg",
        "pip install --upgrade --upgrade-strategy eager pip",
        "pip install -U --upgrade-strategy eager -e .[dev]",
        # Without --no-deps we can't pin dependency versions in the future
        "pip install -U --upgrade-strategy eager --no-deps -e git+https://github.com/huggingface/accelerate@main#egg=accelerate",
        "pip install --upgrade --upgrade-strategy eager 'pytest<8.0.0' pytest-sugar",
        "pip install -U --upgrade-strategy eager natten==0.15.1+torch210cpu -f https://shi-labs.com/natten/wheels",
        "pip install -U --upgrade-strategy eager g2p-en",
        # TODO: remove this one after fixing the dependency issue(s) above
        "pip install -U --upgrade-strategy eager torch torchvision torchaudio --index-url https://download.pytorch.org/whl/cpu",
        "find -name __pycache__ -delete",
        "find . -name \*.pyc -delete",
>>>>>>> 20081c74
        # Add an empty file to keep the test step running correctly even no file is selected to be tested.
        "touch dummy.py",
        {
            "name": "Get files to test",
            "command": command,
        },
        {
            "name": "Show information in `Get files to test`",
            "command":
                "cat pr_documentation_tests_temp.txt"
        },
        {
            "name": "Get the last line in `pr_documentation_tests.txt`",
            "command":
                "tail -n1 pr_documentation_tests_temp.txt | tee pr_documentation_tests.txt"
        },
    ],
    tests_to_run="$(cat pr_documentation_tests.txt)",  # noqa
    pytest_options={"-doctest-modules": None, "doctest-glob": "*.md", "dist": "loadfile", "rvsA": None},
    command_timeout=1200,  # test cannot run longer than 1200 seconds
    pytest_num_workers=1,
)

REGULAR_TESTS = [
    torch_and_tf_job,
    torch_and_flax_job,
    torch_job,
    tf_job,
    flax_job,
    custom_tokenizers_job,
    hub_job,
    onnx_job,
    exotic_models_job,
]
EXAMPLES_TESTS = [
    examples_torch_job,
    examples_tensorflow_job,
]
PIPELINE_TESTS = [
    pipelines_torch_job,
    pipelines_tf_job,
]
REPO_UTIL_TESTS = [repo_utils_job]
DOC_TESTS = [doc_test_job]


def create_circleci_config(folder=None):
    if folder is None:
        folder = os.getcwd()
    # Used in CircleCIJob.to_dict() to expand the test list (for using parallelism)
    os.environ["test_preparation_dir"] = folder
    jobs = []
    all_test_file = os.path.join(folder, "test_list.txt")
    if os.path.exists(all_test_file):
        with open(all_test_file) as f:
            all_test_list = f.read()
    else:
        all_test_list = []
    if len(all_test_list) > 0:
        jobs.extend(PIPELINE_TESTS)

    test_file = os.path.join(folder, "filtered_test_list.txt")
    if os.path.exists(test_file):
        with open(test_file) as f:
            test_list = f.read()
    else:
        test_list = []
    if len(test_list) > 0:
        jobs.extend(REGULAR_TESTS)

        extended_tests_to_run = set(test_list.split())
        # Extend the test files for cross test jobs
        for job in jobs:
            if job.job_name in ["tests_torch_and_tf", "tests_torch_and_flax"]:
                for test_path in copy.copy(extended_tests_to_run):
                    dir_path, fn = os.path.split(test_path)
                    if fn.startswith("test_modeling_tf_"):
                        fn = fn.replace("test_modeling_tf_", "test_modeling_")
                    elif fn.startswith("test_modeling_flax_"):
                        fn = fn.replace("test_modeling_flax_", "test_modeling_")
                    else:
                        if job.job_name == "test_torch_and_tf":
                            fn = fn.replace("test_modeling_", "test_modeling_tf_")
                        elif job.job_name == "test_torch_and_flax":
                            fn = fn.replace("test_modeling_", "test_modeling_flax_")
                    new_test_file = str(os.path.join(dir_path, fn))
                    if os.path.isfile(new_test_file):
                        if new_test_file not in extended_tests_to_run:
                            extended_tests_to_run.add(new_test_file)
        extended_tests_to_run = sorted(extended_tests_to_run)
        for job in jobs:
            if job.job_name in ["tests_torch_and_tf", "tests_torch_and_flax"]:
                job.tests_to_run = extended_tests_to_run
        fn = "filtered_test_list_cross_tests.txt"
        f_path = os.path.join(folder, fn)
        with open(f_path, "w") as fp:
            fp.write(" ".join(extended_tests_to_run))

    example_file = os.path.join(folder, "examples_test_list.txt")
    if os.path.exists(example_file) and os.path.getsize(example_file) > 0:
        with open(example_file, "r", encoding="utf-8") as f:
            example_tests = f.read()
        for job in EXAMPLES_TESTS:
            framework = job.name.replace("examples_", "").replace("torch", "pytorch")
            if example_tests == "all":
                job.tests_to_run = [f"examples/{framework}"]
            else:
                job.tests_to_run = [f for f in example_tests.split(" ") if f.startswith(f"examples/{framework}")]

            if len(job.tests_to_run) > 0:
                jobs.append(job)

    doctest_file = os.path.join(folder, "doctest_list.txt")
    if os.path.exists(doctest_file):
        with open(doctest_file) as f:
            doctest_list = f.read()
    else:
        doctest_list = []
    if len(doctest_list) > 0:
        jobs.extend(DOC_TESTS)

    repo_util_file = os.path.join(folder, "test_repo_utils.txt")
    if os.path.exists(repo_util_file) and os.path.getsize(repo_util_file) > 0:
        jobs.extend(REPO_UTIL_TESTS)

    if len(jobs) == 0:
        jobs = [EmptyJob()]
    config = {"version": "2.1"}
    config["parameters"] = {
        # Only used to accept the parameters from the trigger
        "nightly": {"type": "boolean", "default": False},
        "tests_to_run": {"type": "string", "default": test_list},
    }
    config["jobs"] = {j.job_name: j.to_dict() for j in jobs}
    config["workflows"] = {"version": 2, "run_tests": {"jobs": [j.job_name for j in jobs]}}
    with open(os.path.join(folder, "generated_config.yml"), "w") as f:
        f.write(yaml.dump(config, indent=2, width=1000000, sort_keys=False))


if __name__ == "__main__":
    parser = argparse.ArgumentParser()
    parser.add_argument(
        "--fetcher_folder", type=str, default=None, help="Only test that all tests and modules are accounted for."
    )
    args = parser.parse_args()

    create_circleci_config(args.fetcher_folder)<|MERGE_RESOLUTION|>--- conflicted
+++ resolved
@@ -58,7 +58,9 @@
     marker: Optional[str] = None
     parallelism: Optional[int] = 1
     pytest_num_workers: int = 12
+    pytest_num_workers: int = 12
     pytest_options: Dict[str, Any] = None
+    resource_class: Optional[str] = "2xlarge"
     resource_class: Optional[str] = "2xlarge"
     tests_to_run: Optional[List[str]] = None
     working_directory: str = "~/transformers"
@@ -119,11 +121,7 @@
         test_command = ""
         if self.command_timeout:
             test_command = f"timeout {self.command_timeout} "
-<<<<<<< HEAD
         test_command += f"python3 -m pytest -rs --junitxml=test-results/junit.xml -n {self.pytest_num_workers} " + " ".join(pytest_flags)
-=======
-        test_command += f"python -m pytest -rs --junitxml=test-results/junit.xml -n {self.pytest_num_workers} " + " ".join(pytest_flags)
->>>>>>> 20081c74
 
         if self.parallelism == 1:
             if self.tests_to_run is None:
@@ -177,11 +175,7 @@
             test_command = ""
             if self.timeout:
                 test_command = f"timeout {self.timeout} "
-<<<<<<< HEAD
             test_command += f"python3 -m pytest -rs -n {self.pytest_num_workers} " + " ".join(pytest_flags)
-=======
-            test_command += f"python -m pytest -rs -n {self.pytest_num_workers} " + " ".join(pytest_flags)
->>>>>>> 20081c74
             test_command += " $(cat splitted_tests.txt)"
         if self.marker is not None:
             test_command += f" -m {self.marker}"
@@ -248,20 +242,6 @@
     docker_image=[{"image":"huggingface/transformers-torch-tf-light"}],
     install_steps=["uv venv", "uv pip install -e ."],
     additional_env={"RUN_PT_TF_CROSS_TESTS": True},
-<<<<<<< HEAD
-=======
-    install_steps=[
-        "sudo apt-get -y update && sudo apt-get install -y libsndfile1-dev espeak-ng git-lfs cmake",
-        "git lfs install",
-        "pip install --upgrade --upgrade-strategy eager pip",
-        "pip install -U --upgrade-strategy eager .[sklearn,tf-cpu,torch,testing,sentencepiece,torch-speech,vision]",
-        "pip install -U --upgrade-strategy eager tensorflow_probability",
-        # Without --no-deps we can't pin dependency versions in the future
-        "pip install -U --upgrade-strategy eager --no-deps -e git+https://github.com/huggingface/accelerate@main#egg=accelerate",
-        # TODO: remove this one after fixing the dependency issue(s) above
-        "pip install -U --upgrade-strategy eager torch torchvision torchaudio --index-url https://download.pytorch.org/whl/cpu",
-    ],
->>>>>>> 20081c74
     marker="is_pt_tf_cross_test",
     pytest_options={"rA": None, "durations": 0},
 )
@@ -270,37 +250,18 @@
 torch_and_flax_job = CircleCIJob(
     "torch_and_flax",
     additional_env={"RUN_PT_FLAX_CROSS_TESTS": True},
-<<<<<<< HEAD
     docker_image=[{"image":"huggingface/transformers-torch-jax-light"}],
     install_steps=["uv venv", "uv pip install -e ."],
-=======
-    install_steps=[
-        "sudo apt-get -y update && sudo apt-get install -y libsndfile1-dev espeak-ng",
-        "pip install -U --upgrade-strategy eager --upgrade pip",
-        "pip install -U --upgrade-strategy eager .[sklearn,flax,torch,testing,sentencepiece,torch-speech,vision]",
-        # Without --no-deps we can't pin dependency versions in the future
-        "pip install -U --upgrade-strategy eager --no-deps -e git+https://github.com/huggingface/accelerate@main#egg=accelerate",
-    ],
->>>>>>> 20081c74
     marker="is_pt_flax_cross_test",
     pytest_options={"rA": None, "durations": 0},
 )
 
 torch_job = CircleCIJob(
     "torch",
-<<<<<<< HEAD
     docker_image=[{"image": "huggingface/transformers-torch-light"}],
     install_steps=["uv venv", "uv pip install -e ."],
-=======
-    install_steps=[
-        "sudo apt-get -y update && sudo apt-get install -y libsndfile1-dev espeak-ng time",
-        "pip install --upgrade --upgrade-strategy eager pip",
-        "pip install -U --upgrade-strategy eager .[sklearn,torch,testing,sentencepiece,torch-speech,vision,timm]",
-        # Without --no-deps we can't pin dependency versions in the future
-        "pip install -U --upgrade-strategy eager --no-deps -e git+https://github.com/huggingface/accelerate@main#egg=accelerate",
-    ],
->>>>>>> 20081c74
     parallelism=1,
+    pytest_num_workers=12,
     pytest_num_workers=12,
 )
 
@@ -327,6 +288,7 @@
     docker_image=[{"image":"huggingface/transformers-torch-light"}],
     install_steps=["uv venv", "uv pip install -e ."],
     marker="is_pipeline_test",
+    pytest_num_workers=12,
     pytest_num_workers=12,
 )
 
@@ -359,19 +321,8 @@
     "examples_torch",
     additional_env={"OMP_NUM_THREADS": 8},
     cache_name="torch_examples",
-<<<<<<< HEAD
     docker_image=[{"image":"huggingface/transformers-torch-light"}],
     install_steps=["uv venv", "uv pip install -e ."],
-=======
-    install_steps=[
-        "sudo apt-get -y update && sudo apt-get install -y libsndfile1-dev espeak-ng",
-        "pip install --upgrade --upgrade-strategy eager pip",
-        "pip install -U --upgrade-strategy eager .[sklearn,torch,sentencepiece,testing,torch-speech]",
-        "pip install -U --upgrade-strategy eager -r examples/pytorch/_tests_requirements.txt",
-        # Without --no-deps we can't pin dependency versions in the future
-        "pip install -U --upgrade-strategy eager --no-deps -e git+https://github.com/huggingface/accelerate@main#egg=accelerate",
-    ],
->>>>>>> 20081c74
     pytest_num_workers=1,
 )
 
@@ -413,31 +364,13 @@
 
 exotic_models_job = CircleCIJob(
     "exotic_models",
-<<<<<<< HEAD
     install_steps=["uv venv", "uv pip install -e ."],
     docker_image=[{"image":"huggingface/transformers-exotic-models"}],
-=======
-    install_steps=[
-        "sudo apt-get -y update && sudo apt-get install -y libsndfile1-dev",
-        "pip install --upgrade --upgrade-strategy eager pip",
-        "pip install -U --upgrade-strategy eager .[torch,testing,vision]",
-        "pip install -U --upgrade-strategy eager torchvision",
-        "pip install -U --upgrade-strategy eager scipy",
-        "pip install -U --upgrade-strategy eager 'git+https://github.com/facebookresearch/detectron2.git'",
-        "sudo apt install tesseract-ocr",
-        "pip install -U --upgrade-strategy eager pytesseract",
-        "pip install --upgrade-strategy eager sentencepiece",
-        "pip install -U --upgrade-strategy eager natten==0.15.1+torch210cpu -f https://shi-labs.com/natten/wheels",
-        "pip install -U --upgrade-strategy eager python-Levenshtein",
-        "pip install -U --upgrade-strategy eager opencv-python",
-        "pip install -U --upgrade-strategy eager nltk",
-        "pip uninstall -y torch torchvision torchaudio && pip install -U --upgrade-strategy eager 'torch<2.2.0' 'torchvision<0.17' 'torchaudio<2.2.0'"
-    ],
->>>>>>> 20081c74
     tests_to_run=[
         "tests/models/*layoutlmv*",
         "tests/models/*nat",
         "tests/models/deta",
+        "tests/models/udop",
         "tests/models/udop",
         "tests/models/nougat",
     ],
@@ -468,21 +401,6 @@
     docker_image=[{"image":"huggingface/transformers-consistency"}], # TODO do we really need torch for that job? torch-light?  
     additional_env={"TRANSFORMERS_VERBOSITY": "error", "DATASETS_VERBOSITY": "error", "SKIP_CUDA_DOCTEST": "1"},
     install_steps=[
-<<<<<<< HEAD
-=======
-        "sudo apt-get -y update && sudo apt-get install -y libsndfile1-dev espeak-ng time ffmpeg",
-        "pip install --upgrade --upgrade-strategy eager pip",
-        "pip install -U --upgrade-strategy eager -e .[dev]",
-        # Without --no-deps we can't pin dependency versions in the future
-        "pip install -U --upgrade-strategy eager --no-deps -e git+https://github.com/huggingface/accelerate@main#egg=accelerate",
-        "pip install --upgrade --upgrade-strategy eager 'pytest<8.0.0' pytest-sugar",
-        "pip install -U --upgrade-strategy eager natten==0.15.1+torch210cpu -f https://shi-labs.com/natten/wheels",
-        "pip install -U --upgrade-strategy eager g2p-en",
-        # TODO: remove this one after fixing the dependency issue(s) above
-        "pip install -U --upgrade-strategy eager torch torchvision torchaudio --index-url https://download.pytorch.org/whl/cpu",
-        "find -name __pycache__ -delete",
-        "find . -name \*.pyc -delete",
->>>>>>> 20081c74
         # Add an empty file to keep the test step running correctly even no file is selected to be tested.
         "touch dummy.py",
         {
