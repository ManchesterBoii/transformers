# THIS FILE HAS BEEN AUTOGENERATED. To update:
# 1. modify the `_deps` dict in setup.py
# 2. run `make deps_table_update``
deps = {
    "Pillow": "Pillow>=10.0.1,<=15.0",
    "accelerate": "accelerate>=0.21.0",
    "av": "av==9.2.0",
    "beautifulsoup4": "beautifulsoup4",
    "codecarbon": "codecarbon==1.2.0",
    "cookiecutter": "cookiecutter==1.7.3",
    "dataclasses": "dataclasses",
    "datasets": "datasets!=2.5.0",
    "decord": "decord==0.6.0",
    "deepspeed": "deepspeed>=0.9.3",
    "diffusers": "diffusers",
    "dill": "dill<0.3.5",
    "evaluate": "evaluate>=0.2.0",
    "faiss-cpu": "faiss-cpu",
    "fastapi": "fastapi",
    "filelock": "filelock",
    "flax": "flax>=0.4.1,<=0.7.0",
    "fsspec": "fsspec<2023.10.0",
    "ftfy": "ftfy",
    "fugashi": "fugashi>=1.0",
    "GitPython": "GitPython<3.1.19",
<<<<<<< HEAD
    "huggingface-hub": "huggingface-hub>=0.19.3,<1.0",
=======
    "hf-doc-builder": "hf-doc-builder>=0.3.0",
    "huggingface-hub": "huggingface-hub>=0.23.0,<1.0",
>>>>>>> 1c52cb7b
    "importlib_metadata": "importlib_metadata",
    "ipadic": "ipadic>=1.0.0,<2.0",
    "isort": "isort>=5.5.4",
    "jax": "jax>=0.4.1,<=0.4.13",
    "jaxlib": "jaxlib>=0.4.1,<=0.4.13",
    "jieba": "jieba",
    "kenlm": "kenlm",
    "keras": "keras>2.9,<2.16",
    "keras-nlp": "keras-nlp>=0.3.1",
    "librosa": "librosa",
    "nltk": "nltk",
    "natten": "natten>=0.14.6,<0.15.0",
    "numpy": "numpy>=1.17",
    "onnxconverter-common": "onnxconverter-common",
    "onnxruntime-tools": "onnxruntime-tools>=1.4.2",
    "onnxruntime": "onnxruntime>=1.4.0",
    "opencv-python": "opencv-python",
    "optuna": "optuna",
    "optax": "optax>=0.0.8,<=0.1.4",
    "packaging": "packaging>=20.0",
    "parameterized": "parameterized",
    "phonemizer": "phonemizer",
    "protobuf": "protobuf",
    "psutil": "psutil",
    "pyyaml": "pyyaml>=5.1",
    "pydantic": "pydantic",
    "pytest": "pytest>=7.2.0,<8.0.0",
    "pytest-timeout": "pytest-timeout",
    "pytest-xdist": "pytest-xdist",
    "python": "python>=3.8.0",
    "ray[tune]": "ray[tune]>=2.7.0",
    "regex": "regex!=2019.12.17",
    "requests": "requests",
    "rhoknp": "rhoknp>=1.1.0,<1.3.1",
    "rjieba": "rjieba",
    "rouge-score": "rouge-score!=0.0.7,!=0.0.8,!=0.1,!=0.1.1",
    "ruff": "ruff==0.1.5",
    "sacrebleu": "sacrebleu>=1.4.12,<2.0.0",
    "sacremoses": "sacremoses",
    "safetensors": "safetensors>=0.4.1",
    "sagemaker": "sagemaker>=2.31.0",
    "scikit-learn": "scikit-learn",
    "scipy": "scipy<1.13.0",
    "sentencepiece": "sentencepiece>=0.1.91,!=0.1.92",
    "sigopt": "sigopt",
    "starlette": "starlette",
    "sudachipy": "sudachipy>=0.6.6",
    "sudachidict_core": "sudachidict_core>=20220729",
    "tensorboard": "tensorboard",
    "tensorflow-cpu": "tensorflow-cpu>2.9,<2.16",
    "tensorflow": "tensorflow>2.9,<2.16",
    "tensorflow-text": "tensorflow-text<2.16",
    "tensorflow-probability": "tensorflow-probability<2.16",
    "tf2onnx": "tf2onnx",
    "timeout-decorator": "timeout-decorator",
    "timm": "timm",
    "tokenizers": "tokenizers>=0.19,<0.20",
    "torch": "torch",
    "torchaudio": "torchaudio",
    "torchvision": "torchvision",
    "pyctcdecode": "pyctcdecode>=0.4.0",
    "tqdm": "tqdm>=4.27",
    "unidic": "unidic>=1.0.2",
    "unidic_lite": "unidic_lite>=1.0.7",
    "urllib3": "urllib3<2.0.0",
    "uvicorn": "uvicorn",
    "pytest-rich": "pytest-rich",
}<|MERGE_RESOLUTION|>--- conflicted
+++ resolved
@@ -23,12 +23,8 @@
     "ftfy": "ftfy",
     "fugashi": "fugashi>=1.0",
     "GitPython": "GitPython<3.1.19",
-<<<<<<< HEAD
-    "huggingface-hub": "huggingface-hub>=0.19.3,<1.0",
-=======
     "hf-doc-builder": "hf-doc-builder>=0.3.0",
     "huggingface-hub": "huggingface-hub>=0.23.0,<1.0",
->>>>>>> 1c52cb7b
     "importlib_metadata": "importlib_metadata",
     "ipadic": "ipadic>=1.0.0,<2.0",
     "isort": "isort>=5.5.4",
